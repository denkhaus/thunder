--- conflicted
+++ resolved
@@ -6,12 +6,8 @@
 	"sort"
 	"strings"
 
-<<<<<<< HEAD
 	"github.com/denkhaus/thunder/graphql"
-=======
 	"github.com/samsarahq/go/oops"
-	"github.com/samsarahq/thunder/graphql"
->>>>>>> 401f434f
 )
 
 // serviceSchemas holds all schemas for all of versions of
